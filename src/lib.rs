//! Sensor Independent Complex Data support
//! 
//! The primary interface for general sicd reading is `read_sicd`. 
//!
//! It is a future goal to have functions for each version, but for now a single 
//! function call and `match` statement are used. 
use std::fs::File;
use std::path::Path;
use std::slice::from_raw_parts;
use std::str::{from_utf8, FromStr};

use ndarray::{Array2, ArrayView2, par_azip};

use thiserror::Error;
use serde::Deserialize;
use num_complex::Complex;
use quick_xml::de::from_str;

use nitf_rs::Nitf;
use nitf_rs::segments::NitfSegment;
use nitf_rs::headers::ImageHeader;

pub mod dep;
pub mod v1_3_0;

#[derive(Error, Debug)]
pub enum SicdError {
    /// "unknown sicd version {}"
    #[error("unknown sicd version {0}")]
    VersionError(String),
    /// "metadata for version {} is not implemented"
    #[error("metadata for version {0} is not implemented")]
    Unimpl(String),
}

/// SICD file structure
#[derive(Debug)]
pub struct Sicd {
    /// Nitf file object and associated metadata
    pub nitf: Nitf,
    /// Parsed SICD xml metadata
    pub meta: SicdMeta,
    /// SICD Version
    pub version: SicdVersion,
    /// Image data from Nitf Image segements
    pub image_data: Vec<ImageData>,
    file: &'static File
}

/// Image data structure. Currently only implements Complex<f32> data type
#[derive(Debug, Default)]
pub struct ImageData {
    byte_slice: &'static [u8],
    new_size: usize, 
    pub array: Array2<Complex<f32>>,
    pub n_rows: usize,
    pub n_cols: usize,
}
impl ImageData {
    pub fn initialize(slice: &'static [u8], meta: &ImageHeader) -> Self {
        let mut im_data = Self::default();
        im_data.byte_slice = slice;
        im_data.n_rows = meta.nrows.val as usize;
        im_data.n_cols = meta.ncols.val as usize;
        im_data.new_size = im_data.byte_slice.len() / std::mem::size_of::<Complex<f32>>();
        let f32_ptr = im_data.byte_slice.as_ptr() as *const [[u8; 4]; 2]; // bit layout of complex number
        let float_slice = unsafe { 
            from_raw_parts(f32_ptr, im_data.new_size)
        };
        let aview = ArrayView2::from_shape(
            (im_data.n_rows, im_data.n_cols), 
            float_slice
        ).unwrap();
        im_data.array = Array2::zeros((im_data.n_rows, im_data.n_cols));
        
        par_azip!((out_elem in &mut im_data.array, in_elem in &aview) {
            out_elem.re = f32::from_be_bytes(in_elem[0]);
            out_elem.im = f32::from_be_bytes(in_elem[1]);
        });
        im_data
    }
}

#[derive(Debug, Deserialize, PartialEq)]
pub enum SicdVersion {
    V0_3_1,
    V0_4_0,
    V0_4_1,
    V0_5_0,
    V1_0_0,
    V1_0_1,
    V1_1_0,
    V1_2_0,
    V1_2_1,
    V1_3_0,
}

impl FromStr for SicdVersion {
    type Err = SicdError;
    fn from_str(s: &str) -> Result<Self, Self::Err> {
        match s.split("urn:SICD:").collect::<String>().as_str() {
            "0.3.1" => Ok(SicdVersion::V0_3_1),
            "0.4.0" => Ok(SicdVersion::V0_4_0),
            "0.4.1" => Ok(SicdVersion::V0_4_1),
            "0.5.0" => Ok(SicdVersion::V0_5_0),
            "1.0.0" => Ok(SicdVersion::V1_0_0),
            "1.0.1" => Ok(SicdVersion::V1_0_1),
            "1.1.0" => Ok(SicdVersion::V1_1_0),
            "1.2.0" => Ok(SicdVersion::V1_2_0),
            "1.2.1" => Ok(SicdVersion::V1_2_1),
            "1.3.0" => Ok(SicdVersion::V1_3_0),
            _ => Err(SicdError::VersionError(s.to_string())),
        }
    }
}

#[derive(Debug)]
pub enum SicdMeta {
    V0_3_1,  // Not implemented
    V0_4_0(dep::v0_4_0::SicdMeta),
    V0_4_1,  // Not implemented
    V0_5_0(dep::v0_5_0::SicdMeta),
    V1(v1_3_0::SicdMeta),
}

impl SicdMeta {
    pub fn get_v0_3_1_meta(self) -> SicdError {
        SicdError::Unimpl("0.3.1".to_string())
    }
    pub fn get_v0_4_0_meta(self) -> Option<dep::v0_4_0::SicdMeta> {
        match self {
            Self::V0_4_0(meta) => Some(meta),
            _ => None
        }
    }
    pub fn get_v0_4_1_meta(self) -> SicdError {
        SicdError::Unimpl("0.4.1".to_string())
    }
    pub fn get_v0_5_0_meta(self) -> Option<dep::v0_5_0::SicdMeta> {
        match self {
            Self::V0_5_0(meta) => Some(meta),
            _ => None
        }
    }
    pub fn get_v1_meta(self) -> Option<v1_3_0::SicdMeta> {
        match self {
            Self::V1(meta) => Some(meta),
            _ => None
        }
    }
}

<<<<<<< HEAD
/// Construct a generic [Sicd] object from a file `path`.
=======
/// Construct a [Sicd] object from a file `path`. 
/// 
/// This is specifically for cases where the version of the Sicd is not known 
/// and makes use of several `enums` to parse the data. 
>>>>>>> 7ca2a355
///
/// # Example
/// ```
/// use std::path::Path;
/// use sicd_rs::SicdVersion;
///
<<<<<<< HEAD
///     use std::path::Path;
///     use sicd_rs::read_unknown_sicd;
///
///     let sicd_path = Path::new("../example.nitf");
///     let sicd = read_unknown_sicd(sicd_path);
pub fn read_unknown_sicd(path: &Path) -> Sicd {
=======
/// let sicd_path = Path::new("../example.nitf");
/// let sicd = sicd_rs::read_sicd(sicd_path);
/// // Then use convenience methods provided by SicdMeta enum, or match off of version
/// let meta = sicd.meta.get_v1_meta();
/// ```
///   
pub fn read_sicd(path: &Path) -> Sicd {
>>>>>>> 7ca2a355
    let mut file = File::open(path).unwrap();
    Sicd::from_file(&mut file)
}

impl Sicd {
    pub fn from_file(file: &'static mut File) -> Self {
        let nitf = Nitf::from_file(file);
        let sicd_str = from_utf8(&nitf.data_extension_segments[0].data[..]).unwrap();
        let (version, meta) = parse_sicd(sicd_str).unwrap();
        let n_img = nitf.nitf_header.meta.numi.val as usize;
        let image_data: Vec<ImageData> = vec![];
        for i_img in 0..n_img {
            let tmp = ImageData::initialize(
                &nitf.image_segments[i_img].data,
                &nitf.image_segments[i_img].meta,
            );
            
        }
        Self {
            nitf,
            meta,
            version,
            image_data,
        }
    }
}

#[derive(Debug, Deserialize, PartialEq, Clone)]
struct VersionGetter {
    #[serde(rename = "@xmlns")]
    pub version: String,
}

fn parse_sicd(sicd_str: &str) -> Result<(SicdVersion, SicdMeta), SicdError> {
    // This feels bad
    let tmp: VersionGetter = from_str(&sicd_str).unwrap();
    let sicd_version = SicdVersion::from_str(&tmp.version).unwrap();
    use SicdError::Unimpl;
    match sicd_version {
        SicdVersion::V0_3_1 => Err(Unimpl("V0_3_1".to_string())),
        SicdVersion::V0_4_0 => Ok((
            SicdVersion::V0_4_0,
            SicdMeta::V0_4_0(from_str(sicd_str).unwrap()),
        )),
        SicdVersion::V0_4_1 => Err(Unimpl("V0_4_1".to_string())),
        SicdVersion::V0_5_0 => Ok((
            SicdVersion::V0_5_0,
            SicdMeta::V0_5_0(from_str(sicd_str).unwrap()),
        )),
        // Don't need to worry about anything else, all versions past 1.0 are backwards compatible
        other => Ok((other, SicdMeta::V1(from_str(sicd_str).unwrap()))),
    }
}<|MERGE_RESOLUTION|>--- conflicted
+++ resolved
@@ -1,9 +1,9 @@
 //! Sensor Independent Complex Data support
-//! 
-//! The primary interface for general sicd reading is `read_sicd`. 
 //!
-//! It is a future goal to have functions for each version, but for now a single 
-//! function call and `match` statement are used. 
+//! The primary interface for general sicd reading is `read_sicd`.
+//!
+//! It is a future goal to have functions for each version, but for now a single
+//! function call and `match` statement are used.
 use std::fs::File;
 use std::path::Path;
 use std::slice::from_raw_parts;
@@ -51,7 +51,7 @@
 #[derive(Debug, Default)]
 pub struct ImageData {
     byte_slice: &'static [u8],
-    new_size: usize, 
+    new_size: usize,
     pub array: Array2<Complex<f32>>,
     pub n_rows: usize,
     pub n_cols: usize,
@@ -64,15 +64,15 @@
         im_data.n_cols = meta.ncols.val as usize;
         im_data.new_size = im_data.byte_slice.len() / std::mem::size_of::<Complex<f32>>();
         let f32_ptr = im_data.byte_slice.as_ptr() as *const [[u8; 4]; 2]; // bit layout of complex number
-        let float_slice = unsafe { 
+        let float_slice = unsafe {
             from_raw_parts(f32_ptr, im_data.new_size)
         };
         let aview = ArrayView2::from_shape(
-            (im_data.n_rows, im_data.n_cols), 
+            (im_data.n_rows, im_data.n_cols),
             float_slice
         ).unwrap();
         im_data.array = Array2::zeros((im_data.n_rows, im_data.n_cols));
-        
+
         par_azip!((out_elem in &mut im_data.array, in_elem in &aview) {
             out_elem.re = f32::from_be_bytes(in_elem[0]);
             out_elem.im = f32::from_be_bytes(in_elem[1]);
@@ -150,36 +150,23 @@
     }
 }
 
-<<<<<<< HEAD
-/// Construct a generic [Sicd] object from a file `path`.
-=======
-/// Construct a [Sicd] object from a file `path`. 
-/// 
-/// This is specifically for cases where the version of the Sicd is not known 
-/// and makes use of several `enums` to parse the data. 
->>>>>>> 7ca2a355
+/// Construct a [Sicd] object from a file `path`.
+///
+/// This is specifically for cases where the version of the Sicd is not known
+/// and makes use of several `enums` to parse the data.
 ///
 /// # Example
 /// ```
 /// use std::path::Path;
 /// use sicd_rs::SicdVersion;
 ///
-<<<<<<< HEAD
-///     use std::path::Path;
-///     use sicd_rs::read_unknown_sicd;
-///
-///     let sicd_path = Path::new("../example.nitf");
-///     let sicd = read_unknown_sicd(sicd_path);
-pub fn read_unknown_sicd(path: &Path) -> Sicd {
-=======
 /// let sicd_path = Path::new("../example.nitf");
 /// let sicd = sicd_rs::read_sicd(sicd_path);
 /// // Then use convenience methods provided by SicdMeta enum, or match off of version
 /// let meta = sicd.meta.get_v1_meta();
 /// ```
-///   
+///
 pub fn read_sicd(path: &Path) -> Sicd {
->>>>>>> 7ca2a355
     let mut file = File::open(path).unwrap();
     Sicd::from_file(&mut file)
 }
@@ -196,7 +183,7 @@
                 &nitf.image_segments[i_img].data,
                 &nitf.image_segments[i_img].meta,
             );
-            
+
         }
         Self {
             nitf,
