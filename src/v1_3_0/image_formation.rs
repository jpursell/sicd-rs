--- conflicted
+++ resolved
@@ -39,89 +39,6 @@
     pub value: DualPolarization,
 }
 #[derive(Debug, Deserialize, PartialEq, Clone)]
-<<<<<<< HEAD
-pub struct RcvChanProc {
-    #[serde(rename = "NumChanProc")]
-    pub num_chan_proc: i32,
-    #[serde(rename = "PRFScaleFactor")]
-    pub prf_scale_factor: Option<f64>,
-    #[serde(rename = "ChanIndex")]
-    pub chan_index: i32,
-}
-#[derive(Debug, Deserialize, PartialEq, Clone)]
-pub struct TxFrequencyProc {
-    #[serde(rename = "MinProc")]
-    pub min_proc: f64,
-    #[serde(rename = "MaxProc")]
-    pub max_proc: f64,
-}
-#[derive(Debug, Deserialize, PartialEq, Clone)]
-pub struct ImageFormAlgo {
-    #[serde(rename = "$text")]
-    pub value: ImageFormAlgoEnum,
-}
-#[derive(Debug, Deserialize, PartialEq, Clone)]
-pub enum ImageFormAlgoEnum {
-    PFA,
-    RMA,
-    RGAZCOMP,
-    OTHER,
-}
-#[derive(Debug, Deserialize, PartialEq, Clone)]
-pub struct STBeamComp {
-    #[serde(rename = "$text")]
-    pub value: STBeamCompEnum,
-}
-#[derive(Debug, Deserialize, PartialEq, Clone)]
-pub enum STBeamCompEnum {
-    NO,
-    GLOBAL,
-    SV,
-}
-#[derive(Debug, Deserialize, PartialEq, Clone)]
-pub struct ImageBeamComp {
-    #[serde(rename = "$text")]
-    pub value: ImageBeamCompEnum,
-}
-#[derive(Debug, Deserialize, PartialEq, Clone)]
-pub enum ImageBeamCompEnum {
-    NO,
-    SV,
-}
-#[derive(Debug, Deserialize, PartialEq, Clone)]
-pub struct AzAutofocus {
-    #[serde(rename = "$text")]
-    pub value: AzAutofocusEnum,
-}
-#[derive(Debug, Deserialize, PartialEq, Clone)]
-pub enum AzAutofocusEnum {
-    NO,
-    GLOBAL,
-    SV,
-}
-#[derive(Debug, Deserialize, PartialEq, Clone)]
-pub struct RgAutofocus {
-    #[serde(rename = "$text")]
-    pub value: RgAutofocusEnum,
-}
-#[derive(Debug, Deserialize, PartialEq, Clone)]
-pub enum RgAutofocusEnum {
-    NO,
-    GLOBAL,
-    SV,
-}
-#[derive(Debug, Deserialize, PartialEq, Clone)]
-pub struct Processing {
-    #[serde(rename = "Type")]
-    pub type_proc: String,
-    #[serde(rename = "Applied")]
-    pub applied: bool,
-    #[serde(rename = "Parameter")]
-    pub parameters: Option<Vec<Parameter>>,
-}
-#[derive(Debug, Deserialize, PartialEq, Clone)]
-=======
->>>>>>> 70f6550b
 pub struct PolCal {
     #[serde(rename = "DistortCorrectionApplied")]
     pub distort_correction_applied: bool,
