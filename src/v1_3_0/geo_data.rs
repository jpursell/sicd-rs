--- conflicted
+++ resolved
@@ -18,47 +18,6 @@
     pub geo_info: Option<Vec<GeoInfo>>,
 }
 #[derive(Debug, Deserialize, PartialEq, Clone)]
-<<<<<<< HEAD
-pub struct EarthModel {
-    #[serde(rename = "$text")]
-    pub value: EarthModelEnum,
-}
-#[derive(Debug, Deserialize, PartialEq, Clone)]
-pub enum EarthModelEnum {
-    #[serde(rename = "WGS_84")]
-    WGS84,
-}
-#[derive(Debug, Deserialize, PartialEq, Clone)]
-pub struct SCP {
-    #[serde(rename = "ECF")]
-    pub ecf: XYZ,
-    #[serde(rename = "LLH")]
-    pub llh: LLH,
-}
-#[derive(Debug, Deserialize, PartialEq, Clone)]
-pub struct ImageCorners {
-    #[serde(rename = "ICP")]
-    pub icp: Vec<ICP>,
-}
-#[derive(Debug, Deserialize, PartialEq, Clone)]
-pub struct ICP {
-    #[serde(rename = "@index")]
-    pub index: String,
-    #[serde(rename = "Lat")]
-    pub lat: f64,
-    #[serde(rename = "Lon")]
-    pub lon: f64,
-}
-#[derive(Debug, Deserialize, PartialEq, Clone)]
-pub struct ValidDataLL {
-    #[serde(rename = "@size")]
-    pub size: i32,
-    #[serde(rename = "Vertex")]
-    pub vertex: Vec<IdxLL>,
-}
-#[derive(Debug, Deserialize, PartialEq, Clone)]
-=======
->>>>>>> 70f6550b
 pub struct GeoInfo {
     #[serde(rename = "@name")]
     pub name: String,
@@ -73,30 +32,6 @@
     #[serde(rename = "GeoInfo")]
     pub geo_info: Option<Vec<GeoInfo>>,
 }
-<<<<<<< HEAD
-#[derive(Debug, Deserialize, PartialEq, Clone)]
-pub struct Desc {
-    #[serde(rename = "@name")]
-    pub name: String,
-    #[serde(rename = "$value")]
-    pub value: Option<String>,
-}
-#[derive(Debug, Deserialize, PartialEq, Clone)]
-pub struct Line {
-    #[serde(rename = "@size")]
-    pub size: i32,
-    #[serde(rename = "Endpoint")]
-    pub endpoint: Vec<IdxLL>,
-}
-#[derive(Debug, Deserialize, PartialEq, Clone)]
-pub struct Polygon {
-    #[serde(rename = "@size")]
-    pub size: i32,
-    #[serde(rename = "Vertex")]
-    pub vertex: Vec<IdxLL>,
-}
-=======
->>>>>>> 70f6550b
 
 #[cfg(test)]
 mod tests {
