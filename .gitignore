--- conflicted
+++ resolved
@@ -1,8 +1,4 @@
 /target
-<<<<<<< HEAD
-/src/main.rs
-=======
 
 # Ignore the executable I like to keep :3
-src/main.rs
->>>>>>> 7ca2a355
+src/main.rs